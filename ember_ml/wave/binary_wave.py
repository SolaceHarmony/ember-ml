--- conflicted
+++ resolved
@@ -1,6 +1,5 @@
 """Binary wave neural processing components."""
 
-<<<<<<< HEAD
 from dataclasses import dataclass
 from typing import Dict, Optional, Tuple
 
@@ -23,27 +22,7 @@
     x_np = tensor.to_numpy(x)
     flipped = np.flip(x_np, axis)
     return tensor.convert_to_tensor(flipped, dtype=tensor.dtype(x), device=ops.get_device(x))
-=======
-from typing import Optional, Dict, List, Tuple
-from dataclasses import dataclass
-
-import numpy as np
-from ember_ml import ops
-from ember_ml.nn import tensor, container
-from ember_ml.nn.modules.base_module import BaseModule as Module, Parameter
-
-def _roll(x: tensor.Tensor, shifts: int, dim: int = 0) -> tensor.Tensor:
-    """Backend-agnostic roll implemented with NumPy."""
-    arr = tensor.to_numpy(x)
-    rolled = np.roll(arr, shift=shifts, axis=dim)
-    return tensor.convert_to_tensor(rolled)
-
-def _flip(x: tensor.Tensor, dims: List[int]) -> tensor.Tensor:
-    """Backend-agnostic flip implemented with NumPy."""
-    arr = tensor.to_numpy(x)
-    flipped = np.flip(arr, axis=dims)
-    return tensor.convert_to_tensor(flipped)
->>>>>>> 97d20ef3
+
 
 @dataclass
 class WaveConfig:
@@ -85,21 +64,13 @@
         phases = ops.add(phases, self.phase_shift)
         
         # Generate wave pattern
-<<<<<<< HEAD
         t = tensor.linspace(0.0, 1.0, self.config.grid_size * self.config.grid_size)
         phase_term = ops.multiply(
             ops.multiply(ops.multiply(2.0, ops.pi), tensor.expand_dims(phases, -1)),
             tensor.expand_dims(t, 0),
         )
         wave = ops.sin(phase_term)
-=======
-        t = tensor.linspace(0, 1, self.config.grid_size * self.config.grid_size)
-        angles = ops.multiply(
-            ops.multiply(2 * ops.pi, tensor.expand_dims(phases, -1)),
-            tensor.expand_dims(t, 0)
-        )
-        wave = ops.sin(angles)
->>>>>>> 97d20ef3
+
         wave = ops.multiply(wave, tensor.expand_dims(self.amplitude_scale, -1))
         
         # Apply input modulation
@@ -133,7 +104,6 @@
         phases = tensor.arange(self.config.num_phases, dtype=tensor.float32)
         phases = ops.add(phases, self.phase_shift)
 
-<<<<<<< HEAD
         t = tensor.linspace(0.0, 1.0, tensor.shape(wave_flat)[1])
         phase_term = ops.multiply(
             ops.multiply(ops.multiply(2.0, ops.pi), tensor.expand_dims(phases, -1)),
@@ -150,23 +120,7 @@
             device=ops.get_device(basis),
         )
         output = ops.matmul(pinv_basis, wave_flat)
-=======
-        t = tensor.linspace(0, 1, tensor.shape(wave_flat)[1])
-        angles = ops.multiply(
-            ops.multiply(2 * ops.pi, tensor.expand_dims(phases, -1)),
-            tensor.expand_dims(t, 0),
-        )
-        basis = ops.sin(angles)
-        basis = ops.multiply(basis, tensor.expand_dims(self.amplitude_scale, -1))
-
-        # Solve for output using pseudo-inverse formula
-        basis_t = tensor.transpose(basis, (1, 0))
-        pinv = ops.matmul(
-            ops.linearalg.inv(ops.matmul(basis_t, basis)),
-            basis_t,
-        )
-        output = ops.matmul(pinv, wave_flat)
->>>>>>> 97d20ef3
+
         
         # Reshape to grid
         output = tensor.reshape(
@@ -253,17 +207,11 @@
         best_shift = tensor.convert_to_tensor(0, device=ops.get_device(wave1))
         
         for shift in range(max_shift):
-<<<<<<< HEAD
             shifted = _roll(wave2, shifts=shift, axis=0)
             similarity = ops.subtract(1.0, ops.mean(ops.abs(ops.subtract(wave1, shifted))))
 
             if tensor.item(similarity) > tensor.item(best_similarity):
-=======
-            shifted = _roll(wave2, shifts=shift, dim=0)
-            similarity = 1.0 - ops.abs(wave1 - shifted).mean()
-            
-            if similarity > best_similarity:
->>>>>>> 97d20ef3
+
                 best_similarity = similarity
                 best_shift = tensor.convert_to_tensor(shift, device=ops.get_device(wave1))
                 
@@ -290,7 +238,6 @@
         density = ops.mean(binary_float)
         
         # Transitions (changes between 0 and 1)
-<<<<<<< HEAD
         transitions = ops.sum(
             ops.abs(
                 ops.subtract(
@@ -304,15 +251,7 @@
         flipped = _flip(binary_float, axis=-1)
         flipped = _flip(flipped, axis=-2)
         symmetry = ops.subtract(1.0, ops.mean(ops.abs(ops.subtract(binary_float, flipped))))
-=======
-        transitions = ops.abs(
-            binary_float[..., 1:] - binary_float[..., :-1]
-        ).sum()
-        
-        # Symmetry measure
-        flipped = _flip(binary_float, dims=[-2, -1])
-        symmetry = 1.0 - ops.abs(binary_float - flipped).mean()
->>>>>>> 97d20ef3
+
         
         return {
             'density': density,
@@ -349,7 +288,6 @@
         bin_repr = f"{code_point:016b}"
         
         # Create 2D grid
-<<<<<<< HEAD
         bit_matrix = tensor.convert_to_tensor(
             [int(b) for b in bin_repr], dtype=tensor.float32
         )
@@ -357,20 +295,14 @@
             bit_matrix,
             (self.config.grid_size, self.config.grid_size),
         )
-=======
-        bit_matrix = tensor.convert_to_tensor([int(b) for b in bin_repr], dtype=tensor.float32)
-        bit_matrix = bit_matrix.reshape(self.config.grid_size, self.config.grid_size)
->>>>>>> 97d20ef3
+
         
         # Generate phase shifts
         time_slices = []
         for t in range(self.config.num_phases):
             # Roll the matrix for phase shift
-<<<<<<< HEAD
             shifted = _roll(bit_matrix, shifts=t, axis=1)
-=======
-            shifted = _roll(bit_matrix, shifts=t, dim=1)
->>>>>>> 97d20ef3
+
             
             # Apply fade factor
             fade_factor = max(0.0, 1.0 - t * self.config.fade_rate)
@@ -378,11 +310,8 @@
             
         # Stack into 4D tensor
         wave_pattern = tensor.stack(time_slices)
-<<<<<<< HEAD
         return tensor.expand_dims(wave_pattern, -1)
-=======
-        return wave_pattern.unsqueeze(-1)
->>>>>>> 97d20ef3
+
     
     def encode_sequence(self, sequence: str) -> tensor.convert_to_tensor:
         """
@@ -422,26 +351,18 @@
         self.processor = BinaryWaveProcessor(config)
         
         # Learnable parameters
-<<<<<<< HEAD
         self.input_proj = Linear(input_size, hidden_size)
         self.wave_proj = Linear(
-=======
-        self.input_proj = container.Linear(input_size, hidden_size)
-        self.wave_proj = container.Linear(
->>>>>>> 97d20ef3
+
             hidden_size,
             config.grid_size * config.grid_size,
         )
-<<<<<<< HEAD
         self.output_proj = Linear(hidden_size, output_size)
-=======
-        self.output_proj = container.Linear(hidden_size, output_size)
->>>>>>> 97d20ef3
+
         
         # Wave memory
         self.register_buffer(
             'memory_gate',
-<<<<<<< HEAD
             tensor.random_normal(
                 (config.grid_size, config.grid_size)
             ),
@@ -451,13 +372,7 @@
             tensor.random_normal(
                 (config.grid_size, config.grid_size)
             ),
-=======
-            tensor.random_normal((config.grid_size, config.grid_size))
-        )
-        self.register_buffer(
-            'update_gate',
-            tensor.random_normal((config.grid_size, config.grid_size))
->>>>>>> 97d20ef3
+
         )
         
     def forward(self,
